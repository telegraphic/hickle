--- conflicted
+++ resolved
@@ -235,18 +235,12 @@
             with ReferenceManager.create_manager(h_root_group) as memo:
                 _dump(py_obj, h_root_group,'data', memo ,loader,**kwargs)
     finally:
-<<<<<<< HEAD
         # Flush the the h5py.File  and close it if it was opened by hickle.
         h5f.flush()
 
         # disable python garbage collector while closing to prevent Unrecognized
         # typecode ValueError caused by h5py objects collected to earlay most 
         # persistently observed with h5py 2.10 in python 3.7 on 32 bit windows
-=======
-        # Flush the h5py.File and close it lif it was opened by hickle.
-        h5f.flush()
-
->>>>>>> 930c43c0
         gc.disable()
         if close_flag:
             h5f.close()
@@ -394,17 +388,11 @@
     finally:
         # Flush the h5py.File and close it lif it was opened by hickle.
         h5f.flush()
-<<<<<<< HEAD
 
         # disable python garbage collector while closing to prevent Unrecognized
         # typecode ValueError caused by h5py objects collected to earlay most 
         # persistently observed with h5py 2.10 in python 3.7 on 32 bit windows
         gc.disable()
-=======
-        gc.disable()
-        # Close the file if requested.
-        # Closing a file twice will not cause any problems
->>>>>>> 930c43c0
         if close_flag:
             h5f.close()
         gc.enable()
