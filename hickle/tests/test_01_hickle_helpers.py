#! /usr/bin/env python
# encoding: utf-8
"""
# test_hickle_helpers.py

Unit tests for hickle module -- helper functions.

"""

import pytest

# %% IMPORTS
# Package imports
import numpy as np
import pickle
import operator
import numpy as np
import h5py

# hickle imports
from hickle.helpers import (
    PyContainer,H5NodeFilterProxy,no_compression,convert_str_attr,convert_str_list_attr
)
from hickle.fileio import FileError,ClosedFileError,file_opener,not_io_base_like
from py.path import local

# Set current working directory to the temporary directory
local.get_temproot().chdir()


# %% DATA DEFINITIONS

dummy_data = (1,2,3)


# %% FIXTURES

@pytest.fixture
def h5_data(request):
    """
    create dummy hdf5 test data file for testing PyContainer and H5NodeFilterProxy
    """

    # create file and create a dataset the attributes of which will later on be
    # modified
    import h5py as h5
    dummy_file = h5.File('hickle_helpers_{}.hdf5'.format(request.function.__name__),'w')
    filename = dummy_file.filename
    test_data = dummy_file.create_dataset("somedata",data=dummy_data,dtype='i')
    test_data.attrs['type'] = np.array(pickle.dumps(tuple))
    test_data.attrs['base_type'] = b'tuple'
    test_data.attrs['someattr'] = 12
    test_data.attrs['someother'] = 11

    # write out the file reopen it read only
    dummy_file.flush()
    dummy_file.close()
    dummy_file = h5.File(filename,'r')

    # provide the file and close afterwards
    yield dummy_file
    dummy_file.close()
    
@pytest.fixture
def test_file_name(request):
    yield "{}.hkl".format(request.function.__name__)
    
# %% FUNCTION DEFINITIONS

def test_no_compression():
    """
    test no_compression filter for temporarily hiding compression related
    kwargs from h5py.create_dataset method
    """

    # simulate kwargs without compression related
    kwargs = {'hello':1,'word':2}
    assert dict(no_compression(kwargs)) == kwargs
    
    # simulate kwargs including all relevant keyword arguments
    kwargs2 = dict(kwargs)
    kwargs2.update({
        "compression":True,
        "shuffle":True,
        "compression_opts":8,
        "chunks":512,
        "fletcher32":True,
        "scaleoffset":20
    })
    assert dict(no_compression(kwargs2)) == kwargs
    
def test_py_container(h5_data):
    """
    test abstract PyContainer base class defining container interface
    and providing default implementations for append and filter
    """

    # test default implementation of append
    container = PyContainer({},b'list',list)
    container.append('data0',1,{})
    container.append('data1','b',{})

    # ensure that default implementation of convert enforces overload by
    # derived PyContainer classes by raising NotImplementedError
    with pytest.raises(NotImplementedError):
        my_list = container.convert()

    # test default implementation of PyContainer.filter method which
    # simply shall yield from passed in iterator
    assert [ item for item in dummy_data ] == list(dummy_data)
    assert dict(container.filter(h5_data)) == {'somedata':h5_data['somedata']}


def test_H5NodeFilterProxy(h5_data):
    """
    tests H5NodeFilterProxy class. This class allows to temporarily rewrite
    attributes of h5py.Group and h5py.Dataset nodes before being loaded by 
    hickle._load method. 
    """

    # load data and try to directly modify 'type' and 'base_type' Attributes
    # which will fail cause hdf5 file is opened for read only
    h5_node = h5_data['somedata']
<<<<<<< HEAD
    pytest_errclass = KeyError if h5py.__version__ >= '3.9.0' else OSError
    with pytest.raises(pytest_errclass):
        try:
            h5_node.attrs['type'] = pickle.dumps(list)
        except RuntimeError as re:
            raise pytest_errclass(re).with_traceback(re.__traceback__)
    with pytest.raises(pytest_errclass):
        try:
            h5_node.attrs['base_type'] = b'list'
        except RuntimeError as re:
            raise pytest_errclass(re).with_traceback(re.__traceback__)
=======
    with pytest.raises((KeyError, OSError)):
        try:
            h5_node.attrs['type'] = pickle.dumps(list)
        except RuntimeError as re:
            raise KeyError(re).with_traceback(re.__traceback__)
    with pytest.raises((KeyError, OSError)):
        try:
            h5_node.attrs['base_type'] = b'list'
        except RuntimeError as re:
            raise KeyError(re).with_traceback(re.__traceback__)
>>>>>>> 0a39e8d2

    # verify that 'type' expands to tuple before running
    # the remaining tests
    object_type = pickle.loads(h5_node.attrs['type'])
    assert object_type is tuple
    assert object_type(h5_node[()].tolist()) == dummy_data

    # Wrap node by H5NodeFilterProxy and rerun the above tests
    # again. This time modifying Attributes shall be possible.
    h5_node = H5NodeFilterProxy(h5_node)
    h5_node.attrs['type'] = pickle.dumps(list)
    h5_node.attrs['base_type'] = b'list'
    object_type = pickle.loads(h5_node.attrs['type'])
    assert object_type is list

    # test proper pass through of item and attribute access 
    # to wrapped h5py.Group or h5py.Dataset object respective
    assert object_type(h5_node[()].tolist()) == list(dummy_data)
    assert h5_node.shape == np.array(dummy_data).shape
    with pytest.raises(AttributeError,match = r"(object has no setter|can't\s+set\s+attribute)"):
        h5_node.dtype = np.float32

def test_not_io_base_like(test_file_name):
    """
    test not_io_base_like function for creating replacement methods
    for IOBase.isreadable, IOBase.isseekable and IOBase.writeable
    """
    with open(test_file_name,'w') as f:
        assert not not_io_base_like(f)()
        assert not not_io_base_like(f,'strange_read',0)()
        assert not not_io_base_like(f,'seek',0,'strange_tell')()
    with open(test_file_name,'r') as f:
        assert not_io_base_like(f,('seek',0),('tell',))()
        assert not not_io_base_like(f,('seek',0),('tell',()))()
        assert not_io_base_like(f,('read',0))()
        assert not not_io_base_like(f,('tell',()))()
        assert not_io_base_like(f,('tell',))()
    

def test_file_opener(h5_data,test_file_name):
    """
    test file opener function
    """

    # check that file like object is properly initialized for writing
    filename = test_file_name.replace(".hkl","_{}.{}")
    with open(filename.format("w","hdf5"),"w") as f:
        with pytest.raises(FileError):
            h5_file,path,close_flag = file_opener(f,"root","w",filename="filename")
    with open(filename.format("w","hdf5"),"w+b") as f:
        h5_file,path,close_flag = file_opener(f,"root","w+")
        assert isinstance(h5_file,h5py.File) and path == "/root" and h5_file.mode == 'r+'
        h5_file.close()

    # check that file like object is properly initialized for reading
    with open(filename.format("w","hdf5"),"rb") as f:
        h5_file,path,close_flag = file_opener(f,"root","r")
        assert isinstance(h5_file,h5py.File) and path == "/root" and h5_file.mode == 'r'
        assert close_flag
        h5_file.close()
        # check that only str are accepted as filenames
        with pytest.raises(ValueError):
            h5_file,path,close_flag = file_opener(f,"root","r",filename=12)
        # check that tuple specifying file object and filename string is accepted
        h5_file,path,close_flag = file_opener((f,"not me"),"root","r")
        assert isinstance(h5_file,h5py.File) and path == "/root" and h5_file.mode == 'r'
        assert close_flag
        h5_file.close()
        # check that dict specifying file object and filename is accepted
        h5_file,path,close_flag = file_opener({"file":f,"name":"not me"},"root","r")
        assert isinstance(h5_file,h5py.File) and path == "/root" and h5_file.mode == 'r'
        assert close_flag
        h5_file.close()
        # check that file is rejected if mode used to open and mode passed to file
        # opener do not match
        with pytest.raises(FileError):
            h5_file,path,close_flag = file_opener({"file":f,"name":"not me"},"root","r+")
        with pytest.raises(FileError):
            h5_file,path,close_flag = file_opener({"file":f,"name":"not me"},"root","w")
        with pytest.raises(ValueError):
            h5_file,path,close_flag = file_opener({"file":f,"name":"not me"},"root","+")
    # check that only binary files opened for reading and writing are accepted with
    # mode w
    with open(filename.format("w","hdf5"),"w") as f:
        with pytest.raises(FileError):
            h5_file,path,close_flag = file_opener({"file":f,"name":"not me"},"root","w")

    # check that closed file objects are rejected
    with pytest.raises(ClosedFileError):
        h5_file,path,close_flag = file_opener(f,"root","r")
        

    # check that h5py.File object is properly initialised for writing
    with pytest.raises(FileError):
        h5_file,path,close_flag = file_opener(h5_data,"","w")
    with h5py.File(filename.format("w","whkl"),"w") as hdf5_file:
        h5_file,path,close_flag = file_opener(hdf5_file,"","w")
        assert isinstance(h5_file,h5py.File) and path == "/"
        assert h5_file.mode == 'r+' and not close_flag
        hdf5_group = hdf5_file.create_group("some_group")
    with pytest.raises(ClosedFileError):
        h5_file,path,close_flag = file_opener(hdf5_file,"","w")
    with h5py.File(filename.format("w","whkl"),"r") as hdf5_file:
        h5_file,path,close_flag = file_opener(hdf5_file["some_group"],'',"r")
        assert isinstance(h5_file,h5py.File) and path == "/some_group"
        assert h5_file.mode == 'r' and not close_flag
        

    # check that a new file is created for provided filename and properly initialized
    h5_file,path,close_flag = file_opener(filename.format("w",".hkl"),"root_group","w")
    assert isinstance(h5_file,h5py.File) and path == "/root_group"
    assert h5_file.mode == 'r+' and close_flag
    h5_file.close()
    
    # check that any other object not being a file like object, a h5py.File object or
    # a filename string triggers an  FileError exception
    with pytest.raises(FileError):
        h5_file,path,close_flag = file_opener(object(),"root_group","w")

def test_str_attr_converter():
    """
    test attribute decoder helper functions used to mimic
    h5py >= 3.x behaviour when h5py 2.10 is installed
    """
    ascii_str_val = 'some ascii encoded string attr'
    utf8_str_val = 'some utf8 encoded string attr'
    some_attrs = dict(
        some_attr_ascii = ascii_str_val.encode('ascii'),
        some_attr_utf8 = utf8_str_val.encode('utf8'),
        some_attr_list_ascii = [ strval.encode('ascii') for strval in ascii_str_val.split(' ') ],
        some_attr_list_utf8 = [ strval.encode('utf8') for strval in utf8_str_val.split(' ') ]
    )
    assert convert_str_attr(some_attrs,'some_attr_ascii',encoding='ascii') == ascii_str_val
    assert convert_str_attr(some_attrs,'some_attr_utf8') == utf8_str_val
    assert " ".join(convert_str_list_attr(some_attrs,'some_attr_list_ascii',encoding='ascii')) == ascii_str_val
    assert " ".join(convert_str_list_attr(some_attrs,'some_attr_list_utf8')) == utf8_str_val
    

# %% MAIN SCRIPT
if __name__ == "__main__":
    from _pytest.fixtures import FixtureRequest

    test_no_compression()
    for data in h5_data(FixtureRequest(test_py_container)):
        test_py_container(data)
    for data in h5_data(FixtureRequest(test_py_container)):
        test_H5NodeFilterProxy(data)
    for filename in (
        ( test_file_name(request), )
        for request in (FixtureRequest(test_not_io_base_like),)
    ):
        test_not_io_base_like(filename)
    for h5_root,filename in (
        ( h5_data(request),test_file_name(request) )
        for request in (FixtureRequest(test_file_opener),)
    ):
        test_file_opener(h5_root,filename)
    test_str_attr_converter()
<|MERGE_RESOLUTION|>--- conflicted
+++ resolved
@@ -121,7 +121,6 @@
     # load data and try to directly modify 'type' and 'base_type' Attributes
     # which will fail cause hdf5 file is opened for read only
     h5_node = h5_data['somedata']
-<<<<<<< HEAD
     pytest_errclass = KeyError if h5py.__version__ >= '3.9.0' else OSError
     with pytest.raises(pytest_errclass):
         try:
@@ -133,18 +132,6 @@
             h5_node.attrs['base_type'] = b'list'
         except RuntimeError as re:
             raise pytest_errclass(re).with_traceback(re.__traceback__)
-=======
-    with pytest.raises((KeyError, OSError)):
-        try:
-            h5_node.attrs['type'] = pickle.dumps(list)
-        except RuntimeError as re:
-            raise KeyError(re).with_traceback(re.__traceback__)
-    with pytest.raises((KeyError, OSError)):
-        try:
-            h5_node.attrs['base_type'] = b'list'
-        except RuntimeError as re:
-            raise KeyError(re).with_traceback(re.__traceback__)
->>>>>>> 0a39e8d2
 
     # verify that 'type' expands to tuple before running
     # the remaining tests
